# Style-Based GAN in PyTorch

##### Update (2019/07/04)

* Now trainer uses pre-resized lmdb dataset for more stable data loading and training.
* Model architecture is now more closely matches with official implementation.

Implementation of A Style-Based Generator Architecture for Generative Adversarial Networks (https://arxiv.org/abs/1812.04948) in PyTorch

Usage:

You should prepare lmdb dataset

> python prepare_data.py --out LMDB_PATH --n_worker N_WORKER DATASET_PATH

This will convert images to jpeg and pre-resizes it. (For example, 8/16/32/64/128/256/512/1024) Then you can train StyleGAN.

for celebA

> python train.py --mixing LMDB_PATH

for FFHQ

> python train.py --mixing --loss r1 --sched LMDB_PATH

## Sample

![Sample of the model trained on FFHQ](doc/sample_ffhq_new.png)
![Style mixing sample of the model trained on FFHQ](doc/sample_mixing_ffhq_new.png)

<<<<<<< HEAD
512px sample from the generator trained on FFHQ.
=======
I have mixed styles at 4^2 - 8^2 scale. I can't get samples as dramatic as samles in the original paper. I think my model too dependent on 4^2 scale features - it seems like that much of details determined in that scale, so little variations can be acquired after it.

![Sample of the model trained on FFHQ](doc/sample_ffhq.png)
![Style mixing sample of the model trained on FFHQ](doc/sample_mixing_ffhq.png)

Trained high resolution model on FFHQ. I think result seems more interesting.

>>>>>>> 64865335
<|MERGE_RESOLUTION|>--- conflicted
+++ resolved
@@ -1,41 +1,31 @@
-# Style-Based GAN in PyTorch
-
-##### Update (2019/07/04)
-
-* Now trainer uses pre-resized lmdb dataset for more stable data loading and training.
-* Model architecture is now more closely matches with official implementation.
-
-Implementation of A Style-Based Generator Architecture for Generative Adversarial Networks (https://arxiv.org/abs/1812.04948) in PyTorch
-
-Usage:
-
-You should prepare lmdb dataset
-
-> python prepare_data.py --out LMDB_PATH --n_worker N_WORKER DATASET_PATH
-
-This will convert images to jpeg and pre-resizes it. (For example, 8/16/32/64/128/256/512/1024) Then you can train StyleGAN.
-
-for celebA
-
-> python train.py --mixing LMDB_PATH
-
-for FFHQ
-
-> python train.py --mixing --loss r1 --sched LMDB_PATH
-
-## Sample
-
-![Sample of the model trained on FFHQ](doc/sample_ffhq_new.png)
-![Style mixing sample of the model trained on FFHQ](doc/sample_mixing_ffhq_new.png)
-
-<<<<<<< HEAD
-512px sample from the generator trained on FFHQ.
-=======
-I have mixed styles at 4^2 - 8^2 scale. I can't get samples as dramatic as samles in the original paper. I think my model too dependent on 4^2 scale features - it seems like that much of details determined in that scale, so little variations can be acquired after it.
-
-![Sample of the model trained on FFHQ](doc/sample_ffhq.png)
-![Style mixing sample of the model trained on FFHQ](doc/sample_mixing_ffhq.png)
-
-Trained high resolution model on FFHQ. I think result seems more interesting.
-
->>>>>>> 64865335
+# Style-Based GAN in PyTorch
+
+##### Update (2019/07/04)
+
+* Now trainer uses pre-resized lmdb dataset for more stable data loading and training.
+* Model architecture is now more closely matches with official implementation.
+
+Implementation of A Style-Based Generator Architecture for Generative Adversarial Networks (https://arxiv.org/abs/1812.04948) in PyTorch
+
+Usage:
+
+You should prepare lmdb dataset
+
+> python prepare_data.py --out LMDB_PATH --n_worker N_WORKER DATASET_PATH
+
+This will convert images to jpeg and pre-resizes it. (For example, 8/16/32/64/128/256/512/1024) Then you can train StyleGAN.
+
+for celebA
+
+> python train.py --mixing LMDB_PATH
+
+for FFHQ
+
+> python train.py --mixing --loss r1 --sched LMDB_PATH
+
+## Sample
+
+![Sample of the model trained on FFHQ](doc/sample_ffhq_new.png)
+![Style mixing sample of the model trained on FFHQ](doc/sample_mixing_ffhq_new.png)
+
+512px sample from the generator trained on FFHQ.